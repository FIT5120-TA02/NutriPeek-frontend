--- conflicted
+++ resolved
@@ -3,10 +3,7 @@
 import { useEffect, useState, useCallback, useRef } from "react";
 import { useRouter } from "next/navigation";
 import { toast } from "sonner";
-<<<<<<< HEAD
-=======
-import { useDetectFoodItems, useQRCodeFlow } from "../../../api";
->>>>>>> 8f2f2963
+
 
 export default function NutriScanPage() {
   const router = useRouter();
@@ -89,32 +86,7 @@
     }
   };
 
-<<<<<<< HEAD
-  const generateQrCode = async (showToast = false) => {
-    try {
-      const response = await fetch(`${process.env.NEXT_PUBLIC_API_URL}/api/v1/generate_upload_qr`, {
-        method: 'POST',
-      });
-
-      if (!response.ok) {
-        const errorText = await response.text();
-        throw new Error(`Server error during QR code generation: ${errorText}`);
-      }
-
-      const data = await response.json();
-      setQrCodeUrl(`data:image/png;base64,${data.qrcode_base64}`);
-      setUploadUrl(data.upload_url);
-
-      if (showToast) {
-        toast.success('QR Code generated successfully!');
-      }
-    } catch (error) {
-      toast.error('Failed to generate QR Code.');
-=======
-  const handleCameraCapture = () => {
-    if (cameraInputRef.current) {
-      cameraInputRef.current.click();
->>>>>>> 8f2f2963
+
     }
   };
 
@@ -144,32 +116,7 @@
     }
   };
 
-<<<<<<< HEAD
-  useEffect(() => {
-    generateQrCode(false); // do not show toast on page load
-  }, []);
-=======
-  // Function to regenerate QR code
-  const regenerateQRCode = useCallback(() => {
-    // Prevent regeneration if already in progress
-    if (isQrProcessing) return;
-    
-    const regenerate = async () => {
-      try {
-        // First reset the current QR flow
-        resetQrFlow();
-        // Then generate a new one
-        await initializeQRCode(300);
-      } catch (error) {
-        toast.error('Failed to regenerate QR Code');
-      }
-    };
-    
-    regenerate();
-  }, [initializeQRCode, resetQrFlow, isQrProcessing]);
-
-  const isLoading = isDetecting || isQrProcessing;
->>>>>>> 8f2f2963
+
 
   return (
     <div className="w-full flex flex-col items-center justify-center min-h-screen p-6">
@@ -181,68 +128,7 @@
         Upload a photo of your food to analyze the nutritional contents!
       </p>
 
-<<<<<<< HEAD
-      <div className="bg-white rounded-lg shadow-md p-6 mb-6 w-full sm:w-80 max-w-md">
-        <h2 className="text-xl font-semibold mb-4 text-center">Upload Local Image</h2>
-        <input
-          type="file"
-          accept="image/*"
-          onChange={handleFileChange}
-          className="w-full p-2 border rounded-md mb-4"
-        />
-        {image && <p className="text-gray-500 text-sm">File selected: {image.name}</p>}
-        <button
-          onClick={handleScan}
-          className="w-full bg-green-500 text-white py-3 rounded-lg mt-4 hover:bg-green-600 transition"
-        >
-          Upload & Analyze
-        </button>
-      </div>
-
-      <div className="hidden md:block bg-white rounded-lg shadow-md p-6 w-full sm:w-80 max-w-md">
-        <h2 className="text-xl font-semibold mb-4 text-center">Scan QR Code</h2>
-        <div className="flex flex-col items-center justify-center bg-gray-100 rounded-lg p-4 mb-4">
-          {qrCodeUrl ? (
-            <img src={qrCodeUrl} alt="Generated QR Code" className="w-48 h-48 object-contain" />
-          ) : (
-            <p className="text-gray-500 text-center">Generating QR Code...</p>
-=======
-      <div className="grid grid-cols-1 md:grid-cols-2 gap-6 w-full max-w-4xl">
-        {/* Upload Local Image Section */}
-        <div className="bg-white rounded-lg shadow-md p-6 w-full">
-          <h2 className="text-xl font-semibold mb-4 text-center">Upload Image</h2>
-          
-          {/* Hidden file input for regular uploads */}
-          <input
-            ref={fileInputRef}
-            type="file"
-            accept="image/*"
-            onChange={handleFileChange}
-            className="hidden"
-            disabled={isLoading}
-          />
-          
-          {/* Hidden camera input for mobile devices */}
-          <input
-            ref={cameraInputRef}
-            type="file"
-            accept="image/*"
-            capture="environment"
-            onChange={handleFileChange}
-            className="hidden"
-            disabled={isLoading}
-          />
-          
-          {image && (
-            <div className="mb-4">
-              <p className="text-gray-500 text-sm mb-2">File selected: {image.name}</p>
-              <img 
-                src={URL.createObjectURL(image)} 
-                alt="Preview" 
-                className="w-full h-40 object-contain rounded border"
-              />
-            </div>
->>>>>>> 8f2f2963
+
           )}
           
           <div className="flex flex-col sm:flex-row gap-2">
